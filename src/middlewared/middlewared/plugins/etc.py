from mako import exceptions
from mako.lookup import TemplateLookup
from middlewared.service import Service

import grp
import hashlib
import imp
import os
import pwd


class MakoRenderer(object):

    def __init__(self, service):
        self.service = service

    async def render(self, path):
        try:
            # Mako is not asyncio friendly so run it within a thread
            def do():
                # Split the path into template name and directory
                name = os.path.basename(path)
                dir = os.path.dirname(path)

                # This will be where we search for templates
                lookup = TemplateLookup(directories=[dir], module_directory="/tmp/mako/%s" % dir)

                # Get the template by its relative path
                tmpl = lookup.get_template(name)

                # Render the template
                return tmpl.render(middleware=self.service.middleware)

            return await self.service.middleware.run_in_thread(do)
        except Exception:
            self.service.logger.debug('Failed to render mako template: {0}'.format(
                exceptions.text_error_template().render()
            ))
            raise


class PyRenderer(object):

    def __init__(self, service):
        self.service = service

    async def render(self, path):
        name = os.path.basename(path)
        find = imp.find_module(name, [os.path.dirname(path)])
        mod = imp.load_module(name, *find)
        return await mod.render(self.service, self.service.middleware)


class EtcService(Service):

    GROUPS = {
        'user': [
            {'type': 'mako', 'path': 'group'},
            {'type': 'mako', 'path': 'master.passwd'},
            {'type': 'py', 'path': 'pwd_db'},
        ],
        'kerberos': [
            {'type': 'mako', 'path': 'krb5.conf'},
            {'type': 'py', 'path': 'krb5.keytab'},
        ],
        'afpd': [
            {'type': 'py', 'path': 'afpd'},
        ],
        'asigra': [
            {'type': 'mako', 'path': 'dssys.cfg'},
            {'type': 'mako', 'path': 'libmap.conf'},
            {'type': 'mako', 'path': 'local/pam.d/dssystem'},
        ],
        'ctld': [
            {'type': 'py', 'path': 'ctld'},
        ],
        'ldap': [
            {'type': 'mako', 'path': 'local/openldap/ldap.conf'},
        ],
        'network': [
            {'type': 'mako', 'path': 'dhclient.conf'},
        ],
        'nfsd': [
            {'type': 'py', 'path': 'nfsd'},
        ],
        'nss': [
            {'type': 'mako', 'path': 'nsswitch.conf'},
            {'type': 'mako', 'path': 'local/nslcd.conf',
                'owner': 'nslcd', 'group': 'nslcd', 'mode': 0o0400},
            {'type': 'mako', 'path': 'local/nss_ldap.conf'},
        ],
        'pam': [
            {'type': 'mako', 'path': os.path.join('pam.d', f)}
            for f in os.listdir(
                os.path.realpath(
                    os.path.join(
                        os.path.dirname(__file__), '..', 'etc_files', 'pam.d'
                    )
                )
            )
        ],
        'ftp': [
            {'type': 'mako', 'path': 'local/proftpd.conf'},
            {'type': 'py', 'path': 'local/proftpd'},
        ],
        'sysctl': [
            {'type': 'py', 'path': 'sysctl_config'}
        ],
        's3': [
            {'type': 'py', 'path': 'local/minio/certificates'},
        ],
        'smartd': [
            {'type': 'py', 'path': 'smartd'},
        ],
        'ssl': [
            {'type': 'py', 'path': 'generate_ssl_certs'},
        ],
        'webdav': [
            {'type': 'mako', 'path': 'local/apache24/httpd.conf'},
            {'type': 'mako', 'path': 'local/apache24/Includes/webdav.conf'},
            {'type': 'py', 'path': 'local/apache24/webdav_config'},
        ],
        'nginx': [
            {'type': 'mako', 'path': 'local/nginx/nginx.conf'}
        ],
        'fstab': [
            {'type': 'mako', 'path': 'fstab'},
            {'type': 'py', 'path': 'fstab_configure'}
        ],
        'collectd': [
            {'type': 'mako', 'path': 'local/collectd.conf'}
        ],
        'system_dataset': [
            {'type': 'py', 'path': 'system_setup'}
        ],
        'netdata': [
            {'type': 'mako', 'path': 'local/netdata/netdata.conf'},
            {'type': 'mako', 'path': 'local/netdata/stream.conf'},
            {'type': 'py', 'path': 'local/netdata/alarms'}
        ],
        'inetd': [
            {'type': 'py', 'path': 'inetd_conf'}
        ],
        'motd': [
            {'type': 'mako', 'path': 'motd'}
        ],
        'ups': [
            {'type': 'py', 'path': 'local/nut/ups_config'},
            {'type': 'mako', 'path': 'local/nut/ups.conf'},
            {'type': 'mako', 'path': 'local/nut/upsd.conf'},
            {'type': 'mako', 'path': 'local/nut/upsd.users'},
            {'type': 'mako', 'path': 'local/nut/upsmon.conf'},
            {'type': 'mako', 'path': 'local/nut/upssched.conf'},
            {'type': 'py', 'path': 'local/nut/ups_perms'}
        ],
        'rsync': [
            {'type': 'mako', 'path': 'local/rsyncd.conf'}
        ],
        'smb': [
            {'type': 'mako', 'path': 'local/smb4.conf'},
        ],
        'smb_share': [
            {'type': 'mako', 'path': 'local/smb4_share.conf'},
        ],
        'smb_configure': [
            {'type': 'mako', 'path': 'local/smbusername.map'},
            {'type': 'py', 'path': 'smb_configure'},
        ],
<<<<<<< HEAD
        'syslogd': [
            {'type': 'py', 'path': 'syslogd'},
        ],
    }

    SKIP_LIST = ['system_dataset', 'collectd', 'syslogd']
=======
        'snmpd': [
            {'type': 'mako', 'path': 'local/snmpd.conf'},
        ],
        'sudoers': [
            {'type': 'mako', 'path': 'local/sudoers'}
        ],
        'hostname': [
            {'type': 'mako', 'path': 'hosts'}
        ],
        'ssh': [
            {'type': 'mako', 'path': 'local/ssh/sshd_config'},
            {'type': 'py', 'path': 'local/ssh/config'}
        ],
        'ntpd': [
            {'type': 'mako', 'path': 'ntp.conf'}
        ],
        'localtime': [
            {'type': 'py', 'path': 'localtime_config'}
        ],
        'inadyn': [
            {'type': 'mako', 'path': 'local/inadyn.conf'}
        ],
        'aliases': [
            {'type': 'mako', 'path': 'aliases'}
        ]
    }

    SKIP_LIST = ['system_dataset', 'collectd', 'fstab']
>>>>>>> e8b1f1bf

    class Config:
        private = True

    def __init__(self, *args, **kwargs):
        super(EtcService, self).__init__(*args, **kwargs)
        self.files_dir = os.path.realpath(
            os.path.join(os.path.dirname(__file__), '..', 'etc_files')
        )
        self._renderers = {
            'mako': MakoRenderer(self),
            'py': PyRenderer(self),
        }
        self.args = tuple()

    def get_args(self):
        return self.args

    async def generate(self, name, *args):
        group = self.GROUPS.get(name)
        if group is None:
            raise ValueError('{0} group not found'.format(name))

        for entry in group:

            renderer = self._renderers.get(entry['type'])
            if renderer is None:
                raise ValueError(f'Unknown type: {entry["type"]}')

            self.args = args
            path = os.path.join(self.files_dir, entry['path'])
            try:
                rendered = await renderer.render(path)
            except Exception:
                self.logger.error(f'Failed to render {entry["type"]}:{entry["path"]}', exc_info=True)
                continue
            finally:
                self.args = tuple()

            if rendered is None:
                continue

            outfile = '/etc/{0}'.format(entry['path'])
            changes = False

            # Check hash of generated and existing file
            # Do not rewrite if they are the same
            if os.path.exists(outfile):
                with open(outfile, 'rb') as f:
                    existing_hash = hashlib.sha256(f.read()).hexdigest()

                new_hash = hashlib.sha256(rendered.encode('utf-8')).hexdigest()
                if existing_hash != new_hash:
                    with open(outfile, 'w') as f:
                        f.write(rendered)
                        changes = True

            if not os.path.exists(outfile):
                with open(outfile, 'w') as f:
                    f.write(rendered)
                changes = True

            # If ownership or permissions are specified, see if
            # they need to be changed.
            st = os.stat(outfile)
            if 'owner' in entry and entry['owner']:
                try:
                    pw = await self.middleware.run_in_thread(pwd.getpwnam, entry['owner'])
                    if st.st_uid != pw.pw_uid:
                        os.chown(outfile, pw.pw_uid, -1)
                        changes = True
                except Exception:
                    pass
            if 'group' in entry and entry['group']:
                try:
                    gr = await self.middleware.run_in_thread(grp.getgrnam, entry['group'])
                    if st.st_gid != gr.gr_gid:
                        os.chown(outfile, -1, gr.gr_gid)
                        changes = True
                except Exception:
                    pass
            if 'mode' in entry and entry['mode']:
                try:
                    if (st.st_mode & 0x3FF) != entry['mode']:
                        os.chmod(outfile, entry['mode'])
                        changes = True
                except Exception:
                    pass

            if not changes:
                self.logger.debug(f'No new changes for {outfile}')

    async def generate_all(self, skip_list=True):
        """
        Generate all configuration file groups
        `skip_list` tells whether to skip groups in SKIP_LIST. This defaults to true.
        """
        for name in self.GROUPS.keys():
            if skip_list and name in self.SKIP_LIST:
                self.logger.info(f'Skipping {name} group generation')
                continue

            try:
                await self.generate(name)
            except Exception:
                self.logger.error(f'Failed to generate {name} group', exc_info=True)<|MERGE_RESOLUTION|>--- conflicted
+++ resolved
@@ -166,19 +166,14 @@
             {'type': 'mako', 'path': 'local/smbusername.map'},
             {'type': 'py', 'path': 'smb_configure'},
         ],
-<<<<<<< HEAD
+        'snmpd': [
+            {'type': 'mako', 'path': 'local/snmpd.conf'},
+        ],
+        'sudoers': [
+            {'type': 'mako', 'path': 'local/sudoers'}
+        ],
         'syslogd': [
             {'type': 'py', 'path': 'syslogd'},
-        ],
-    }
-
-    SKIP_LIST = ['system_dataset', 'collectd', 'syslogd']
-=======
-        'snmpd': [
-            {'type': 'mako', 'path': 'local/snmpd.conf'},
-        ],
-        'sudoers': [
-            {'type': 'mako', 'path': 'local/sudoers'}
         ],
         'hostname': [
             {'type': 'mako', 'path': 'hosts'}
@@ -201,8 +196,7 @@
         ]
     }
 
-    SKIP_LIST = ['system_dataset', 'collectd', 'fstab']
->>>>>>> e8b1f1bf
+    SKIP_LIST = ['system_dataset', 'collectd', 'syslogd', 'fstab']
 
     class Config:
         private = True
